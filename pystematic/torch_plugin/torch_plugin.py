--- conflicted
+++ resolved
@@ -155,80 +155,6 @@
             torch.distributed.barrier()
 
 
-<<<<<<< HEAD
-@parameter_decorator(
-    name="checkpoint",
-    type=str,
-    help="Load context from checkpoint.",
-    allow_from_file=False
-)
-@parameter_decorator(
-    name="cuda",
-    default=True,
-    is_flag=True
-)
-@parameter_decorator(
-    name="distributed",
-    help="Launch in distributed mode.",
-    default=False,
-    allow_from_file=False,
-    is_flag=True
-)
-@parameter_decorator(
-    name="local_rank", 
-    type=int,
-    help="For distributed training, gives the local rank for this process. "
-        "This parameter is set automatically by the framework, and should not "
-        "be used manually.",
-    allow_from_file=False,
-    hidden=True,
-)
-@parameter_decorator(
-    name="nproc_per_node",
-    envvar="NPROC_PER_NODE", 
-    type=int, 
-    default=1,
-    help="The number of processes to launch on each node, "
-        "for GPU training, this is recommended to be set "
-        "to the number of GPUs in your system so that "
-        "each process can be bound to a single GPU.",
-)
-@parameter_decorator(
-    name="node_rank", 
-    envvar="NODE_RANK",
-    type=int, 
-    default=0,
-    help="The rank of the node for multi-node distributed training.",
-    allow_from_file=False,
-)
-@parameter_decorator(
-    name="nnodes", 
-    envvar="NNODES",
-    type=int, 
-    default=1,
-    help="The number of nodes to use for distributed training.",
-)
-@parameter_decorator(
-    name="master_addr", 
-    default="127.0.0.1",
-    envvar="MASTER_ADDR",
-    type=str,
-    help="Master node (rank 0)'s address, should be either "
-        "the IP address or the hostname of node 0. Leave "
-        "default for single node training.",
-)
-@parameter_decorator(
-    name="master_port", 
-    default=29500, 
-    envvar="MASTER_PORT",
-    type=int,
-    help="Master node (rank 0)'s free port that needs to "
-        "be used for communciation during distributed "
-        "training.",
-)
-def pytorch_params():
-    pass
-=======
 pytorch_params = [
     core.Parameter(
         name="checkpoint",
@@ -301,7 +227,6 @@
             "training.",
     ),
 ]
->>>>>>> 83fbeadd
 
 api_object = TorchApi()
 api_object.parameter = parameter_decorator
