__version__ = '0.1.0'

<<<<<<< HEAD
import sys
from .internal import global_entrypoint

from .cli import pytorch_experiment, parameter_decorator as parameter
=======
from .cli import pytorch_experiment, global_entrypoint, parameter_decorator as parameter
>>>>>>> e976978f

experiment = pytorch_experiment # temp alias

from .torchutil import Looper, BetterDataLoader

from .recording import Recorder

from .counter import Counter

from .pytorch_api import global_api_obj as _torchapi

# Import all attributes of the api object to the module level
for name in dir(_torchapi):
    if not name.startswith("_"):
        globals()[name] = getattr(_torchapi, name)<|MERGE_RESOLUTION|>--- conflicted
+++ resolved
@@ -1,13 +1,9 @@
 __version__ = '0.1.0'
 
-<<<<<<< HEAD
 import sys
 from .internal import global_entrypoint
 
 from .cli import pytorch_experiment, parameter_decorator as parameter
-=======
-from .cli import pytorch_experiment, global_entrypoint, parameter_decorator as parameter
->>>>>>> e976978f
 
 experiment = pytorch_experiment # temp alias
 
