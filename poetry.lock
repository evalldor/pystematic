--- conflicted
+++ resolved
@@ -84,17 +84,6 @@
 python-versions = ">=2.7, !=3.0.*, !=3.1.*, !=3.2.*, !=3.3.*, !=3.4.*"
 
 [[package]]
-<<<<<<< HEAD
-name = "dill"
-version = "0.3.3"
-description = "serialize all of python"
-category = "main"
-optional = false
-python-versions = ">=2.6, !=3.0.*"
-
-[package.extras]
-graph = ["objgraph (>=1.7.2)"]
-=======
 name = "docutils"
 version = "0.16"
 description = "Docutils -- Python Documentation Utilities"
@@ -117,7 +106,6 @@
 category = "dev"
 optional = false
 python-versions = ">=2.7, !=3.0.*, !=3.1.*, !=3.2.*, !=3.3.*"
->>>>>>> e976978f
 
 [[package]]
 name = "isort"
@@ -570,11 +558,7 @@
 [metadata]
 lock-version = "1.1"
 python-versions = "^3.8"
-<<<<<<< HEAD
-content-hash = "90212284d1aa8b300d5a288f2229170a2de0add502080e3363e5cfeecf30c862"
-=======
 content-hash = "7cc1ec1485c1d5f3f5c35c9a48dcf18751135175326adde9d71bcfae80462c45"
->>>>>>> e976978f
 
 [metadata.files]
 alabaster = [
@@ -613,11 +597,6 @@
     {file = "colorama-0.4.4-py2.py3-none-any.whl", hash = "sha256:9f47eda37229f68eee03b24b9748937c7dc3868f906e8ba69fbcbdd3bc5dc3e2"},
     {file = "colorama-0.4.4.tar.gz", hash = "sha256:5941b2b48a20143d2267e95b1c2a7603ce057ee39fd88e7329b0c292aa16869b"},
 ]
-<<<<<<< HEAD
-dill = [
-    {file = "dill-0.3.3-py2.py3-none-any.whl", hash = "sha256:78370261be6ea49037ace8c17e0b7dd06d0393af6513cc23f9b222d9367ce389"},
-    {file = "dill-0.3.3.zip", hash = "sha256:efb7f6cb65dba7087c1e111bb5390291ba3616741f96840bfc75792a1a9b5ded"},
-=======
 docutils = [
     {file = "docutils-0.16-py2.py3-none-any.whl", hash = "sha256:0c5b78adfbf7762415433f5515cd5c9e762339e23369dbe8000d84a4bf4ab3af"},
     {file = "docutils-0.16.tar.gz", hash = "sha256:c2de3a60e9e7d07be26b7f2b00ca0309c207e06c100f9cc2a94931fc75a478fc"},
@@ -629,7 +608,6 @@
 imagesize = [
     {file = "imagesize-1.2.0-py2.py3-none-any.whl", hash = "sha256:6965f19a6a2039c7d48bca7dba2473069ff854c36ae6f19d2cde309d998228a1"},
     {file = "imagesize-1.2.0.tar.gz", hash = "sha256:b1f6b5a4eab1f73479a50fb79fcf729514a900c341d8503d62a62dbc4127a2b1"},
->>>>>>> e976978f
 ]
 isort = [
     {file = "isort-5.7.0-py3-none-any.whl", hash = "sha256:fff4f0c04e1825522ce6949973e83110a6e907750cd92d128b0d14aaaadbffdc"},
